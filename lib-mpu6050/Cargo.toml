--- conflicted
+++ resolved
@@ -10,12 +10,8 @@
 math = { package = "lib-math", path = "../lib-math" }
 
 [features]
-<<<<<<< HEAD
-default = ["hal", "dep:hal"]
+default = ["hal", "dep:hal", "verify-firmware"]
 hal = []
-=======
-default = ["verify-firmware"]
 verify-firmware = []
 dmp20 = []
-dmp612 = []
->>>>>>> 34485dda
+dmp612 = []